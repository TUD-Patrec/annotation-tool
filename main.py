--- conflicted
+++ resolved
@@ -21,8 +21,6 @@
     return application_path
 
 
-<<<<<<< HEAD
-=======
 def resource_path(relative_path):
     """Get absolute path to resource, works for dev and for PyInstaller"""
     try:
@@ -34,7 +32,6 @@
     return os.path.join(base_path, relative_path)
 
 
->>>>>>> eef1c4f5
 def enable_high_dpi_scaling():
 
     # adjust scaling to high dpi monitors
@@ -56,16 +53,9 @@
         PROCESS_PER_MONITOR_DPI_AWARE = 2
         errorCode = ctypes.windll.shcore.SetProcessDpiAwareness(PROCESS_DPI_UNAWARE)
         if errorCode == 0:
-<<<<<<< HEAD
             logging.info('Running DPI-unaware')
 
 def start():
-=======
-            logging.info("Running DPI-unaware")
-
-
-if __name__ == "__main__":
->>>>>>> eef1c4f5
     application_path = get_application_path()
 
     # Injecting root_path
@@ -76,7 +66,6 @@
     filehandler.init_folder_structure()
     filehandler.init_logger()
 
-<<<<<<< HEAD
     logging.info('Running relative to {}'.format(application_path))
 
     enable_high_dpi_scaling()
@@ -86,9 +75,3 @@
 
 if __name__ == '__main__':
     start()
-=======
-    logging.info("Running relative to {}".format(application_path))
-
-    enable_high_dpi_scaling()
-    main()
->>>>>>> eef1c4f5
