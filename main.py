import os
import logging
import sys
import ctypes
import PyQt5.QtWidgets as qtw
import PyQt5.QtCore as qtc
from sys import platform

from src.main_controller import main
from src.utility import filehandler


def get_application_path():
    if getattr(sys, 'frozen', False):
        application_path = os.path.dirname(sys.executable)
    elif __file__:
        application_path = os.path.split(os.path.realpath(__file__))[0]
    else:
        raise RuntimeError('Could not get the path of this script')
    return application_path
    
    
def enable_high_dpi_scaling():

    # adjust scaling to high dpi monitors
    if hasattr(qtc.Qt, 'AA_EnableHighDpiScaling'):
        qtw.QApplication.setAttribute(qtc.Qt.AA_EnableHighDpiScaling, True)
    if hasattr(qtc.Qt, 'AA_UseHighDpiPixmaps'):
        qtw.QApplication.setAttribute(qtc.Qt.AA_UseHighDpiPixmaps, True)
    
    # Adjust scaling for windows 
    if platform == "win32":
        # Query DPI Awareness (Windows 10 and 8)
        #awareness = ctypes.c_int()
        #errorCode = ctypes.windll.shcore.GetProcessDpiAwareness(0, ctypes.byref(awareness))
        # print( awareness.value)
        
        # Set DPI Awareness  (Windows 10 and 8)
        PROCESS_DPI_UNAWARE = 0
        PROCESS_SYSTEM_DPI_AWARE = 1
        PROCESS_PER_MONITOR_DPI_AWARE = 2
        errorCode = ctypes.windll.shcore.SetProcessDpiAwareness(PROCESS_DPI_UNAWARE)
        if errorCode == 0:
<<<<<<< HEAD
            logging.info('Running DPI-unaware')
    
    
if __name__ == '__main__':
=======
            logging.info('Process runs DPI unaware')
    
def start():
>>>>>>> 46749e6e
    application_path = get_application_path()
      
    # Injecting root_path
    paths = filehandler.Paths.instance()
    paths.root = application_path
    
    # Init Folders and logger
    filehandler.init_folder_structure()
    filehandler.init_logger()
    
    logging.info('Running relative to {}'.format(application_path))
        
    enable_high_dpi_scaling()
        
    main()


if __name__ == '__main__':
    start()
    <|MERGE_RESOLUTION|>--- conflicted
+++ resolved
@@ -18,8 +18,8 @@
     else:
         raise RuntimeError('Could not get the path of this script')
     return application_path
-    
-    
+
+
 def enable_high_dpi_scaling():
 
     # adjust scaling to high dpi monitors
@@ -27,47 +27,39 @@
         qtw.QApplication.setAttribute(qtc.Qt.AA_EnableHighDpiScaling, True)
     if hasattr(qtc.Qt, 'AA_UseHighDpiPixmaps'):
         qtw.QApplication.setAttribute(qtc.Qt.AA_UseHighDpiPixmaps, True)
-    
-    # Adjust scaling for windows 
+
+    # Adjust scaling for windows
     if platform == "win32":
         # Query DPI Awareness (Windows 10 and 8)
         #awareness = ctypes.c_int()
         #errorCode = ctypes.windll.shcore.GetProcessDpiAwareness(0, ctypes.byref(awareness))
         # print( awareness.value)
-        
+
         # Set DPI Awareness  (Windows 10 and 8)
         PROCESS_DPI_UNAWARE = 0
         PROCESS_SYSTEM_DPI_AWARE = 1
         PROCESS_PER_MONITOR_DPI_AWARE = 2
         errorCode = ctypes.windll.shcore.SetProcessDpiAwareness(PROCESS_DPI_UNAWARE)
         if errorCode == 0:
-<<<<<<< HEAD
             logging.info('Running DPI-unaware')
-    
-    
-if __name__ == '__main__':
-=======
-            logging.info('Process runs DPI unaware')
-    
+
 def start():
->>>>>>> 46749e6e
     application_path = get_application_path()
-      
+
     # Injecting root_path
     paths = filehandler.Paths.instance()
     paths.root = application_path
-    
+
     # Init Folders and logger
     filehandler.init_folder_structure()
     filehandler.init_logger()
-    
+
     logging.info('Running relative to {}'.format(application_path))
-        
+
     enable_high_dpi_scaling()
-        
+
     main()
 
 
 if __name__ == '__main__':
     start()
-    