--- conflicted
+++ resolved
@@ -96,47 +96,6 @@
         self.gui.settings_changed.connect(self.settings_changed)
         self.gui.settings_changed.connect(self.media_player.settings_changed)
         self.gui.exit_pressed.connect(self.media_player.shutdown)
-<<<<<<< HEAD
-    
-    def skip_frames(self, forward_step, fast):
-        if self.annotation is not None:
-            settings = Settings.instance()
-            n = settings.big_skip if fast else settings.small_skip
-            if not forward_step:
-                n *= -1
-            self.set_position(self.position + n)
-    
-    # find better idea -> more scaleable
-    def set_position(self, pos, update_media=True, update_annotation=True):
-        if self.is_active():
-            n = len(self.annotation)
-            pos = max(0, min(n-1, pos))
-            self.position = pos 
-            if update_annotation:
-                self.annotation_widget.set_position(self.position)
-            if update_media:
-                self.media_player.setPosition(self.position)
-    
-    def is_active(self):
-        return self.annotation is not None
-        
-    @qtc.pyqtSlot(Annotation)
-    def load_annotation(self, annotation):
-        FrameTimeMapper.instance().set_annotation(annotation.frames, annotation.duration)
-        
-        self.annotation = annotation
-        self.position = 0
-                
-        # load video
-        self.media_player.loadAnnotation(self.annotation)
-        self.display_sample.set_annotation(self.annotation)
-        self.annotation_widget.set_annotation(self.annotation)
-        self.annotation_widget.set_position(self.position)
-        self.player.reset()
-        
-        self.save_annotation()
-    
-=======
         self.gui.use_manual_annotation.connect(
             lambda: self.annotation_controller.change_mode(AnnotationMode.MANUAL)
         )
@@ -194,7 +153,6 @@
         else:
             raise RuntimeError("State must not be None")
 
->>>>>>> eef1c4f5
     def save_annotation(self):
         if self.global_state is None:
             logging.info("Nothing to save - annotation-object is None")
